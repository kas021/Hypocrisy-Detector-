--- conflicted
+++ resolved
@@ -1,7 +1,6 @@
 """FastAPI frontend for the hypocrisy detector."""
 from __future__ import annotations
 
-<<<<<<< HEAD
 import datetime as dt
 import uuid
 from pathlib import Path
@@ -22,21 +21,7 @@
 from backend.transcribe import transcribe_audio
 from backend.scraper.providers import PROVIDERS
 from backend.scraper.run import run_scraper
-=======
-import uuid
-from pathlib import Path
 
-from fastapi import FastAPI, File, HTTPException, Request, UploadFile
-from fastapi.responses import HTMLResponse
-from fastapi.templating import Jinja2Templates
-from pydantic import BaseModel
-
-from backend.config import REPO_ROOT, ensure_dirs
-from backend.hypocrisy import HypocrisyDetector
-from backend.ingest import ingest_subtitle
-from backend.nli import NLIScorer
-from backend.transcribe import transcribe_audio
->>>>>>> 77940ef7
 
 app = FastAPI(title="Hypocrisy Detector")
 
@@ -85,7 +70,6 @@
     if ingested == 0:
         raise HTTPException(status_code=400, detail="Transcript ingestion failed")
 
-<<<<<<< HEAD
     return {
         "segments": segments,
         "transcript": str(transcript_path.relative_to(REPO_ROOT)),
@@ -188,34 +172,3 @@
     if payload.ingest:
         ingested = ingest_from_scraped_sqlite(out_path)
     return {"summary": summary, "sqlite": str(out_path.relative_to(REPO_ROOT)), "ingested": ingested}
-=======
-    return {"segments": segments, "transcript": str(transcript_path.relative_to(REPO_ROOT))}
-
-
-class HypocrisyRequest(BaseModel):
-    text: str
-
-
-@app.post("/api/hypocrisy")
-async def api_hypocrisy(payload: HypocrisyRequest):
-    text = payload.text.strip()
-    if not text:
-        raise HTTPException(status_code=400, detail="Statement text is required")
-
-    hits = detector.check(text)
-    return {
-        "statement": text,
-        "hits": [
-            {
-                "score": hit.score,
-                "corpus_text": hit.corpus_text,
-                "source_type": hit.source_type,
-                "source_title": hit.source_title,
-                "url_or_path": hit.url_or_path,
-                "ts_start": hit.ts_start,
-                "ts_end": hit.ts_end,
-            }
-            for hit in hits
-        ],
-    }
->>>>>>> 77940ef7
