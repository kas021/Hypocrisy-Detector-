<<<<<<< HEAD
"""Content ingestion pipeline for the hypocrisy corpus."""
from __future__ import annotations

import argparse
import datetime as dt
import json
import sqlite3
import sys
from pathlib import Path
from typing import Iterable, List, Sequence, Tuple
=======
"""Subtitle ingestion pipeline."""
from __future__ import annotations

import argparse
import sys
from pathlib import Path
from typing import Iterable, List, Tuple
>>>>>>> 77940ef7

try:  # pragma: no cover - imported lazily for helpful errors
    import srt
except ImportError:  # pragma: no cover - optional dependency hint
    srt = None  # type: ignore

try:  # pragma: no cover - imported lazily
    import webvtt
except ImportError:  # pragma: no cover
    webvtt = None  # type: ignore

try:  # pragma: no cover
    from sentence_transformers import SentenceTransformer
except ImportError:  # pragma: no cover
    SentenceTransformer = None  # type: ignore

from .config import REPO_ROOT, ensure_dirs
from .db import CorpusDatabase

_MODEL_NAME = "sentence-transformers/all-MiniLM-L6-v2"
<<<<<<< HEAD
_EMBEDDER = None
=======
>>>>>>> 77940ef7


def _repo_path(path: str | Path) -> Path:
    candidate = Path(path)
    if candidate.is_absolute():
        return candidate
    return REPO_ROOT / candidate


def _load_subtitle(path: Path) -> List[Tuple[str, float | None, float | None]]:
    if path.suffix.lower() == ".srt":
        if srt is None:
            raise RuntimeError("Install the 'srt' package to parse subtitle files")
        content = path.read_text(encoding="utf-8")
        subtitles = list(srt.parse(content))
        return [
            (subtitle.content.replace("\n", " ").strip(), subtitle.start.total_seconds(), subtitle.end.total_seconds())
            for subtitle in subtitles
            if subtitle.content.strip()
        ]
    if path.suffix.lower() == ".vtt":
        if webvtt is None:
            raise RuntimeError("Install the 'webvtt-py' package to parse VTT files")
        captions = webvtt.read(str(path))
        results = []
        for caption in captions:
            text = caption.text.replace("\n", " ").strip()
            if not text:
                continue
            start = caption.start_in_seconds
            end = caption.end_in_seconds
            results.append((text, start, end))
        return results
    raise ValueError("Unsupported subtitle format. Use .srt or .vtt")


def _normalize_statements(statements: Iterable[Tuple[str, float | None, float | None]]):
    normalized = []
    for text, start, end in statements:
        cleaned = " ".join(text.split())
        if cleaned:
            normalized.append((cleaned, start, end))
    return normalized


<<<<<<< HEAD
def _ensure_embedder():
    global _EMBEDDER
    if SentenceTransformer is None:
        raise RuntimeError("Install sentence-transformers to generate embeddings")
    if _EMBEDDER is None:
        _EMBEDDER = SentenceTransformer(_MODEL_NAME)
    return _EMBEDDER


def _ingest_segments(
    *,
    statements: Sequence[Tuple[str, float | None, float | None]],
    source_title: str,
    source_type: str,
    url_or_path: str,
    doc_id_prefix: str | None = None,
    published_at: dt.datetime | None = None,
    author: str | None = None,
    extra: dict | None = None,
) -> int:
    if not statements:
        return 0
    embedder = _ensure_embedder()
    embeddings = embedder.encode([text for text, _, _ in statements])

    db = CorpusDatabase()
    try:
        relative_path = Path(url_or_path).relative_to(REPO_ROOT)
        url_value = str(relative_path)
    except ValueError:
        url_value = url_or_path

    source_id = db.add_source(
        title=source_title,
        source_type=source_type,
        url_or_path=url_value,
        published_at=published_at,
        author=author,
        extra=extra,
    )

    for index, ((text, start, end), vector) in enumerate(zip(statements, embeddings), start=1):
        doc_id = f"{doc_id_prefix}:{index}" if doc_id_prefix else None
        db.add_segment(
            source_id=source_id,
            text=text,
            ts_start=start,
            ts_end=end,
            embedding=vector,
            doc_id=doc_id,
        )
    return len(statements)


=======
>>>>>>> 77940ef7
def ingest_subtitle(subtitle_path: Path, source_title: str | None = None) -> int:
    ensure_dirs()
    subtitle_path = _repo_path(subtitle_path)
    if not subtitle_path.exists():
        print(f"Subtitle file not found: {subtitle_path}", file=sys.stderr)
        return 0

    statements = _normalize_statements(_load_subtitle(subtitle_path))
    if not statements:
        print("No statements found in subtitle file", file=sys.stderr)
        return 0

<<<<<<< HEAD
    source_title = source_title or subtitle_path.stem
    count = _ingest_segments(
        statements=statements,
        source_title=source_title,
        source_type="subtitle",
        url_or_path=str(subtitle_path),
        doc_id_prefix=subtitle_path.stem,
    )
    if count:
        print(f"Ingested {count} segments from {subtitle_path}")
    return count


def ingest_text_file(text_path: Path, source_title: str | None = None) -> int:
    ensure_dirs()
    text_path = _repo_path(text_path)
    if not text_path.exists():
        print(f"Text file not found: {text_path}", file=sys.stderr)
        return 0
    content = text_path.read_text(encoding="utf-8")
    statements = [
        (chunk.strip(), None, None)
        for chunk in content.splitlines()
        if chunk.strip()
    ]
    if not statements:
        print("Text file did not contain any statements", file=sys.stderr)
        return 0
    source_title = source_title or text_path.stem
    count = _ingest_segments(
        statements=statements,
        source_title=source_title,
        source_type="text",
        url_or_path=str(text_path),
        doc_id_prefix=text_path.stem,
    )
    if count:
        print(f"Ingested {count} statements from {text_path}")
    return count


def ingest_text_snippet(text: str, source_title: str) -> int:
    statements = [
        (chunk.strip(), None, None)
        for chunk in text.splitlines()
        if chunk.strip()
    ]
    if not statements:
        return 0
    return _ingest_segments(
        statements=statements,
        source_title=source_title,
        source_type="text",
        url_or_path=source_title,
        doc_id_prefix=source_title,
    )


def ingest_scraped_items(items: Iterable[dict | object]) -> int:
    ensure_dirs()
    total = 0
    for raw in items:
        if hasattr(raw, "dict"):
            data = raw.dict()  # type: ignore[attr-defined]
        elif isinstance(raw, dict):
            data = raw
        else:
            data = {k: getattr(raw, k) for k in dir(raw) if not k.startswith("_")}
        text = data.get("text")
        if not text:
            continue
        url = data.get("url") or data.get("source_url") or ""
        title = data.get("title") or "Untitled"
        source_name = data.get("source_name") or data.get("provider") or "scraper"
        published = data.get("published_at")
        if isinstance(published, str):
            try:
                published_at = dt.datetime.fromisoformat(published)
            except ValueError:
                published_at = None
        else:
            published_at = published
        statements = [(text.strip(), None, None)]
        extra = {
            k: v
            for k, v in data.items()
            if k
            not in {"text", "title", "url", "source_url", "source_name", "published_at"}
        }
        count = _ingest_segments(
            statements=statements,
            source_title=title,
            source_type=f"scraped:{source_name}",
            url_or_path=url or title,
            doc_id_prefix=data.get("id"),
            published_at=published_at,
            author=data.get("author"),
            extra=extra,
        )
        total += count
    if total:
        print(f"Ingested {total} scraped statements")
    return total


def ingest_from_scraped_sqlite(path: Path) -> int:
    path = _repo_path(path)
    if not path.exists():
        print(f"Scraped SQLite database not found: {path}", file=sys.stderr)
        return 0
    conn = sqlite3.connect(path)
    conn.row_factory = sqlite3.Row
    try:
        rows = conn.execute("SELECT * FROM raw_items").fetchall()
    except sqlite3.Error as exc:
        print(f"Unable to read scraped database: {exc}", file=sys.stderr)
        conn.close()
        return 0
    items = []
    for row in rows:
        getter = row.__getitem__ if hasattr(row, "__getitem__") else lambda key: row[key]
        media_blob = getter("media_urls_json") if "media_urls_json" in row.keys() else None
        extra_blob = getter("extra_json") if "extra_json" in row.keys() else None
        items.append(
            {
                "id": getter("id") if "id" in row.keys() else getter("url"),
                "url": getter("url"),
                "title": getter("title"),
                "text": getter("text"),
                "source_name": getter("source_name"),
                "published_at": getter("published_at"),
                "author": getter("author"),
                "media_urls": json.loads(media_blob) if media_blob else [],
                "raw_html": getter("raw_html"),
                "license": getter("license"),
                "extra": json.loads(extra_blob) if extra_blob else {},
            }
        )
    conn.close()
    return ingest_scraped_items(items)


def main(argv: List[str] | None = None) -> int:
    parser = argparse.ArgumentParser(description="Ingest content into the hypocrisy corpus")
    parser.add_argument("--srt", help="Path to .srt subtitle file")
    parser.add_argument("--text", help="Path to plain text file")
    parser.add_argument("--from-scraped", help="Path to scraped sqlite database")
=======
    if SentenceTransformer is None:
        raise RuntimeError("Install sentence-transformers to generate embeddings")

    model = SentenceTransformer(_MODEL_NAME)
    embeddings = model.encode([text for text, _, _ in statements])

    db = CorpusDatabase()
    source_title = source_title or subtitle_path.stem
    try:
        relative_path = subtitle_path.relative_to(REPO_ROOT)
    except ValueError:
        relative_path = subtitle_path

    source_id = db.add_source(
        title=source_title,
        source_type="subtitle",
        url_or_path=str(relative_path),
    )

    for (text, start, end), vector in zip(statements, embeddings):
        db.add_segment(
            source_id=source_id,
            text=text,
            ts_start=start,
            ts_end=end,
            embedding=vector,
        )

    print(f"Ingested {len(statements)} segments from {subtitle_path}")
    return len(statements)


def main(argv: List[str] | None = None) -> int:
    parser = argparse.ArgumentParser(description="Ingest subtitle files into the corpus")
    parser.add_argument("--subtitle", required=True, help="Path to .srt or .vtt subtitle file")
>>>>>>> 77940ef7
    parser.add_argument("--title", help="Optional human readable title")
    args = parser.parse_args(argv)

    try:
<<<<<<< HEAD
        if args.srt:
            count = ingest_subtitle(Path(args.srt), source_title=args.title)
        elif args.text:
            count = ingest_text_file(Path(args.text), source_title=args.title)
        elif args.from_scraped:
            count = ingest_from_scraped_sqlite(Path(args.from_scraped))
        else:
            parser.error("Provide --srt, --text, or --from-scraped")
            return 1
=======
        count = ingest_subtitle(Path(args.subtitle), source_title=args.title)
>>>>>>> 77940ef7
    except (ValueError, RuntimeError) as exc:
        print(str(exc), file=sys.stderr)
        return 1
    if count == 0:
        return 1
    return 0


if __name__ == "__main__":
    sys.exit(main())<|MERGE_RESOLUTION|>--- conflicted
+++ resolved
@@ -1,4 +1,3 @@
-<<<<<<< HEAD
 """Content ingestion pipeline for the hypocrisy corpus."""
 from __future__ import annotations
 
@@ -9,15 +8,7 @@
 import sys
 from pathlib import Path
 from typing import Iterable, List, Sequence, Tuple
-=======
-"""Subtitle ingestion pipeline."""
-from __future__ import annotations
-
-import argparse
-import sys
-from pathlib import Path
-from typing import Iterable, List, Tuple
->>>>>>> 77940ef7
+
 
 try:  # pragma: no cover - imported lazily for helpful errors
     import srt
@@ -38,10 +29,8 @@
 from .db import CorpusDatabase
 
 _MODEL_NAME = "sentence-transformers/all-MiniLM-L6-v2"
-<<<<<<< HEAD
 _EMBEDDER = None
-=======
->>>>>>> 77940ef7
+
 
 
 def _repo_path(path: str | Path) -> Path:
@@ -87,7 +76,6 @@
     return normalized
 
 
-<<<<<<< HEAD
 def _ensure_embedder():
     global _EMBEDDER
     if SentenceTransformer is None:
@@ -142,8 +130,7 @@
     return len(statements)
 
 
-=======
->>>>>>> 77940ef7
+
 def ingest_subtitle(subtitle_path: Path, source_title: str | None = None) -> int:
     ensure_dirs()
     subtitle_path = _repo_path(subtitle_path)
@@ -156,7 +143,6 @@
         print("No statements found in subtitle file", file=sys.stderr)
         return 0
 
-<<<<<<< HEAD
     source_title = source_title or subtitle_path.stem
     count = _ingest_segments(
         statements=statements,
@@ -304,48 +290,11 @@
     parser.add_argument("--srt", help="Path to .srt subtitle file")
     parser.add_argument("--text", help="Path to plain text file")
     parser.add_argument("--from-scraped", help="Path to scraped sqlite database")
-=======
-    if SentenceTransformer is None:
-        raise RuntimeError("Install sentence-transformers to generate embeddings")
-
-    model = SentenceTransformer(_MODEL_NAME)
-    embeddings = model.encode([text for text, _, _ in statements])
-
-    db = CorpusDatabase()
-    source_title = source_title or subtitle_path.stem
-    try:
-        relative_path = subtitle_path.relative_to(REPO_ROOT)
-    except ValueError:
-        relative_path = subtitle_path
-
-    source_id = db.add_source(
-        title=source_title,
-        source_type="subtitle",
-        url_or_path=str(relative_path),
-    )
-
-    for (text, start, end), vector in zip(statements, embeddings):
-        db.add_segment(
-            source_id=source_id,
-            text=text,
-            ts_start=start,
-            ts_end=end,
-            embedding=vector,
-        )
-
-    print(f"Ingested {len(statements)} segments from {subtitle_path}")
-    return len(statements)
-
-
-def main(argv: List[str] | None = None) -> int:
-    parser = argparse.ArgumentParser(description="Ingest subtitle files into the corpus")
-    parser.add_argument("--subtitle", required=True, help="Path to .srt or .vtt subtitle file")
->>>>>>> 77940ef7
+ 
     parser.add_argument("--title", help="Optional human readable title")
     args = parser.parse_args(argv)
 
     try:
-<<<<<<< HEAD
         if args.srt:
             count = ingest_subtitle(Path(args.srt), source_title=args.title)
         elif args.text:
@@ -355,9 +304,7 @@
         else:
             parser.error("Provide --srt, --text, or --from-scraped")
             return 1
-=======
-        count = ingest_subtitle(Path(args.subtitle), source_title=args.title)
->>>>>>> 77940ef7
+
     except (ValueError, RuntimeError) as exc:
         print(str(exc), file=sys.stderr)
         return 1
