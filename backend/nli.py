"""Natural language inference scoring helpers."""
from __future__ import annotations

import logging
<<<<<<< HEAD
import os
from dataclasses import dataclass
from typing import Iterable, List, Sequence, Tuple

try:  # pragma: no cover - optional dependency for tests
    import numpy as np
except Exception:  # pragma: no cover - fallback for environments without numpy
    np = None  # type: ignore

import torch
from transformers import AutoModelForSequenceClassification, AutoTokenizer

from .config import REPO_ROOT, ensure_dirs, get_config

=======
from dataclasses import dataclass
from typing import Iterable, List, Sequence, Tuple

import numpy as np
import torch
from transformers import AutoModelForSequenceClassification, AutoTokenizer

from .config import REPO_ROOT, ensure_dirs, get_config

>>>>>>> 77940ef7
LOGGER = logging.getLogger(__name__)


@dataclass
class _PytorchBackend:
    tokenizer: AutoTokenizer
    model: AutoModelForSequenceClassification

    def score(self, pairs: Sequence[Tuple[str, str]]):
        inputs = self.tokenizer(
            [premise for premise, _ in pairs],
            [hypothesis for _, hypothesis in pairs],
            padding=True,
            truncation=True,
            return_tensors="pt",
        )
        with torch.no_grad():
            outputs = self.model(**inputs)
        logits = outputs.logits
        probs = torch.softmax(logits, dim=-1)
        contradiction_idx = 0 if probs.shape[-1] == 1 else 0
        # huggingface cross-encoders typically use [contradiction, neutral, entailment]
        if probs.shape[-1] >= 3:
            contradiction_idx = 0
        elif probs.shape[-1] == 2:
            # binary classification - assume index 0 is contradiction
            contradiction_idx = 0
        return probs[:, contradiction_idx].cpu().numpy().tolist()


@dataclass
class _OnnxBackend:
    session: "onnxruntime.InferenceSession"
    tokenizer: AutoTokenizer

    def score(self, pairs: Sequence[Tuple[str, str]]):
        inputs = self.tokenizer(
            [premise for premise, _ in pairs],
            [hypothesis for _, hypothesis in pairs],
            padding=True,
            truncation=True,
            return_tensors="np",
        )
        ort_inputs = {k: v for k, v in inputs.items()}
        outputs = self.session.run(None, ort_inputs)
        logits = outputs[0]
        exp = np.exp(logits - np.max(logits, axis=-1, keepdims=True))
        probs = exp / exp.sum(axis=-1, keepdims=True)
        contradiction_idx = 0
        if probs.shape[-1] >= 3:
            contradiction_idx = 0
        elif probs.shape[-1] == 2:
            contradiction_idx = 0
        return probs[:, contradiction_idx].tolist()


class NLIScorer:
    """Score hypothesis/premise pairs using PyTorch or ONNX."""

    def __init__(self, model_name: str | None = None) -> None:
        config = get_config()
        ensure_dirs()
        self.model_name = model_name or config.get(
            "HF_NLI_MODEL", "cross-encoder/nli-deberta-v3-xsmall"
        )
<<<<<<< HEAD
        self.backend_preference = os.environ.get(
            "NLI_BACKEND", config.get("NLI_BACKEND", "hf")
        ).lower()
        self.backend = self._load_backend()

    def _load_tokenizer(self) -> AutoTokenizer:
        last_exc: Exception | None = None
        for kwargs in (
            {"use_fast": True},
            {"use_fast": True, "force_download": True},
            {"use_fast": False},
        ):
            try:
                LOGGER.debug("Loading tokenizer with args %s", kwargs)
                tokenizer = AutoTokenizer.from_pretrained(self.model_name, **kwargs)
                return tokenizer
            except Exception as exc:  # pragma: no cover - best-effort logging
                last_exc = exc
                LOGGER.warning("Tokenizer load failed (%s): %s", kwargs, exc)
        raise RuntimeError(f"Unable to load tokenizer for {self.model_name}: {last_exc}")

    def _load_backend(self):
        preference = self.backend_preference
        if preference == "onnx":
            backend = self._load_onnx_backend()
            if backend is not None:
                return backend
            LOGGER.warning("Falling back to Hugging Face backend for NLI")
        return self._load_hf_backend()

    def _load_onnx_backend(self):
        onnx_path = REPO_ROOT / "backend" / "nli_onnx" / "model.onnx"
        if np is None:
            LOGGER.warning("NumPy is required for ONNX inference; falling back to Hugging Face backend")
            return None
        if not onnx_path.exists():
            LOGGER.warning("Requested ONNX backend but model not found at %s", onnx_path)
            return None
        try:
            import onnxruntime as ort  # type: ignore

            LOGGER.info("Loading NLI model from ONNX: %s", onnx_path)
            sess = ort.InferenceSession(str(onnx_path))
            tokenizer = self._load_tokenizer()
            return _OnnxBackend(session=sess, tokenizer=tokenizer)
        except ImportError:
            LOGGER.warning("onnxruntime not available - falling back to Hugging Face backend")
        except Exception as exc:  # pragma: no cover - defensive
            LOGGER.warning("Failed to load ONNX backend: %s", exc)
        return None

    def _load_hf_backend(self):
        LOGGER.info("Loading NLI model with PyTorch: %s", self.model_name)
        tokenizer = self._load_tokenizer()
=======
        self.backend = self._load_backend()

    def _load_backend(self):
        onnx_path = REPO_ROOT / "backend" / "nli_onnx" / "model.onnx"
        if onnx_path.exists():
            try:
                import onnxruntime as ort  # type: ignore

                LOGGER.info("Loading NLI model from ONNX: %s", onnx_path)
                sess = ort.InferenceSession(str(onnx_path))
                tokenizer = AutoTokenizer.from_pretrained(
                    self.model_name, use_fast=False
                )
                return _OnnxBackend(session=sess, tokenizer=tokenizer)
            except ImportError:
                LOGGER.warning(
                    "onnxruntime not available - falling back to PyTorch backend"
                )
            except Exception as exc:  # pragma: no cover - defensive
                LOGGER.warning("Failed to load ONNX backend: %s", exc)
        LOGGER.info("Loading NLI model with PyTorch: %s", self.model_name)
        tokenizer = AutoTokenizer.from_pretrained(self.model_name, use_fast=False)
>>>>>>> 77940ef7
        model = AutoModelForSequenceClassification.from_pretrained(self.model_name)
        model.eval()
        return _PytorchBackend(tokenizer=tokenizer, model=model)

    def score(self, premise: str, hypothesis: str) -> float:
        result = self.score_batch([(premise, hypothesis)])
        return result[0]

    def score_batch(self, pairs: Iterable[Tuple[str, str]]) -> List[float]:
        pair_list = list(pairs)
        if not pair_list:
            return []
        return self.backend.score(pair_list)


__all__ = ["NLIScorer"]<|MERGE_RESOLUTION|>--- conflicted
+++ resolved
@@ -2,7 +2,6 @@
 from __future__ import annotations
 
 import logging
-<<<<<<< HEAD
 import os
 from dataclasses import dataclass
 from typing import Iterable, List, Sequence, Tuple
@@ -17,17 +16,7 @@
 
 from .config import REPO_ROOT, ensure_dirs, get_config
 
-=======
-from dataclasses import dataclass
-from typing import Iterable, List, Sequence, Tuple
 
-import numpy as np
-import torch
-from transformers import AutoModelForSequenceClassification, AutoTokenizer
-
-from .config import REPO_ROOT, ensure_dirs, get_config
-
->>>>>>> 77940ef7
 LOGGER = logging.getLogger(__name__)
 
 
@@ -93,7 +82,6 @@
         self.model_name = model_name or config.get(
             "HF_NLI_MODEL", "cross-encoder/nli-deberta-v3-xsmall"
         )
-<<<<<<< HEAD
         self.backend_preference = os.environ.get(
             "NLI_BACKEND", config.get("NLI_BACKEND", "hf")
         ).lower()
@@ -148,30 +136,7 @@
     def _load_hf_backend(self):
         LOGGER.info("Loading NLI model with PyTorch: %s", self.model_name)
         tokenizer = self._load_tokenizer()
-=======
-        self.backend = self._load_backend()
 
-    def _load_backend(self):
-        onnx_path = REPO_ROOT / "backend" / "nli_onnx" / "model.onnx"
-        if onnx_path.exists():
-            try:
-                import onnxruntime as ort  # type: ignore
-
-                LOGGER.info("Loading NLI model from ONNX: %s", onnx_path)
-                sess = ort.InferenceSession(str(onnx_path))
-                tokenizer = AutoTokenizer.from_pretrained(
-                    self.model_name, use_fast=False
-                )
-                return _OnnxBackend(session=sess, tokenizer=tokenizer)
-            except ImportError:
-                LOGGER.warning(
-                    "onnxruntime not available - falling back to PyTorch backend"
-                )
-            except Exception as exc:  # pragma: no cover - defensive
-                LOGGER.warning("Failed to load ONNX backend: %s", exc)
-        LOGGER.info("Loading NLI model with PyTorch: %s", self.model_name)
-        tokenizer = AutoTokenizer.from_pretrained(self.model_name, use_fast=False)
->>>>>>> 77940ef7
         model = AutoModelForSequenceClassification.from_pretrained(self.model_name)
         model.eval()
         return _PytorchBackend(tokenizer=tokenizer, model=model)
